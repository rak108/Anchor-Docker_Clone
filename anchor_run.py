"""
Python3 file for the "run" command in Anchor.

Usage:
    running:
        'python anchor_run.py run /bin/echo "Welcome to Anchor"'
    will:
        fork a new process which will execute '/bin/echo' and will print "Welcome to Anchor".
        while the parent waits for it to finish

    ---

    running:
        python anchor_run.py run -i ubuntu-export /bin/sh
    will:
        fork a new child process that will:
           - unpack an ubuntu image into a new directory
           - chroot() into that directory
           - exec '/bin/sh'
        while the parent waits for it to finish.
"""

from __future__ import print_function

import os
import tarfile
import uuid

import click
import traceback

import linux

import stat


def _get_image_path(image_name, image_dir, image_suffix='tar'):
    """
    Function to obtain path to image

    :param image_name: Physical file name of Image
    :param image_dir: Directory path of image 
    :param image_suffix: file type of Image


    :return: full image path

    """
    return os.path.join(image_dir, os.extsep.join([image_name, image_suffix]))


def _get_container_path(container_id, container_dir, *subdir_names):
    """
    Function to obtain path to container

    :param container_id: the unique container id
    :param container_dir: the base directory of newly generated container
                          directories
    :param subdir_names: subdirectory within the container

    :return: full container path

    """
    return os.path.join(container_dir, container_id, *subdir_names)


def create_container_root(image_name, image_dir, container_id, container_dir):
    """
    Create a container root by extracting an image into a new directory

    :param image_name: the image name to extract
    :param image_dir: the directory to lookup image tarballs in
    :param container_id: the unique container id
    :param container_dir: the base directory of newly generated container
                          directories

    :return: full container path created

    """
    image_path = _get_image_path(image_name, image_dir) # getting image path
    image_root = os.path.join(image_dir, image_name, 'rootfs') # getting image root

    assert os.path.exists(image_path), "unable to locate image %s" % image_name

    # keep only one rootfs per image and re-use it
    if not os.path.exists(image_root):
        os.makedirs(image_root)  # creating image_root directory is it does not exist
        with tarfile.open(image_path) as tar:
            members = [m for m in tar.getmembers() 
                        if m.type not in (tarfile.CHRTYPE, tarfile.BLKTYPE)] # exclude character and block devices
            tar.extractall(image_root, members=members) # extract all members

    '''
        cow => Copy On Write
        Creating the container's cow upper directory, cow work directory, and container root directory
        Work directory is an empty directory that is used by the overlay system for storing information,
        it is needed
    '''

    container_cow_upperdir = _get_container_path(
        container_id,container_dir,'cow_upperdir') 
    container_cow_workdir = _get_container_path(
        container_id, container_dir, 'cow_workdir') 
    container_rootfs = _get_container_path(
        container_id, container_dir, 'rootfs')
    for d in (container_cow_upperdir, container_cow_workdir, container_rootfs):
        if not os.path.exists(d):
            os.makedirs(d)

    # Now we mount the overlay

    '''
        overlayfs => Overlay Filesystem
        overlayfs allows us to create a Copy on Write system. overlay is a filesystem type like tempfs,
        proc, etc that has this functionality. The lowerdir, upperdir, and workdir are passed as 
        additional mount options. 
        MS_NODEV is a mountflag that we use here to prevent container_rootfs from accessing devices
        or special files in overlay.
    ''' 

    linux.mount(
        'overlay', container_rootfs, 'overlay', linux.MS_NODEV,
        "lowerdir={image_root},upperdir={cow_rw},workdir={cow_workdir}".format(
            image_root=image_root, 
            cow_rw=container_cow_upperdir,
            cow_workdir=container_cow_workdir))

    return container_rootfs 



@click.group()
def cli():
    pass


def makedev(dev_path):
    for i, dev in enumerate(['stdin', 'stdout', 'stderr']):
        os.symlink('/proc/self/fd/%d' % i, os.path.join(dev_path, dev))
    os.symlink('/proc/self/fd', os.path.join(dev_path, 'fd'))
    # Add extra devices (null, zero, random, urandom, console ...)
    DEVICES = {'null': (stat.S_IFCHR, 1, 3), 'zero': (stat.S_IFCHR, 1, 5),
               'random': (stat.S_IFCHR, 1, 8), 'urandom': (stat.S_IFCHR, 1, 9),
               'console': (stat.S_IFCHR, 136, 1), 'tty': (stat.S_IFCHR, 5, 0),
               'full': (stat.S_IFCHR, 1, 7)}
    for device, (dev_type, major, minor) in DEVICES.items():
        # mode = 0o666, allows read and write file operations within the created directory
        os.mknod(os.path.join(dev_path, device),
                 0o666 | dev_type, os.makedev(major, minor))


<<<<<<< HEAD
def _create_mounts(new_root):
    # In order to actually access the configurations of the container being created, we require these 3 pseudo-filesystems
    # proc: information about the real runtime system configurations
    linux.mount('proc', os.path.join(new_root, 'proc'), 'proc', 0, '')
    # sys: information about various kernel subsystems, hardware devices, and associated device drivers
    linux.mount('sysfs', os.path.join(new_root, 'sys'), 'sysfs', 0, '')
    # tmp: a temporary file storage; acts similar to RAM
    # NOSUID: prevents the 'suid' bit on executables from taking effect, and thus essentially allows anyone other than
    # the executables owner to also run the executable;
    # STRICTATIME: updates the access time of the files every time they are accessed
    linux.mount('tmpfs', os.path.join(new_root, 'dev'), 'tmpfs',
                linux.MS_NOSUID | linux.MS_STRICTATIME, 'mode=755')

    # devpts: to enable terminal within the container to allow interactions with the container
    devpts_path = os.path.join(new_root, 'dev', 'pts')
    if not os.path.exists(devpts_path):
        os.makedirs(devpts_path)
        linux.mount('devpts', devpts_path, 'devpts', 0, '')

    makedev(os.path.join(new_root, 'dev'))


=======
>>>>>>> b157b0c0
def contain(command, image_name, image_dir, container_id, container_dir):
    """
    Contain function that is used to actually create the contained space.

    :param command: Command passed while running the file
    :param image_name: Physical file name of Image
    :param image_dir: Directory path of image 
    :param container_id: Unique ID of container
    :param container_dir: Directory path of container to be made

    """
    try:
        # create a new mount namespace
        linux.unshare(linux.CLONE_NEWNS)
<<<<<<< HEAD
        linux.unshare(linux.CLONE_NEWUTS)  # switch to a new UTS namespace
        linux.sethostname(container_id)  # change hostname to container_id

        # CLONE_NEWNS provides the child with a new mount namespace (requires ADMIN capability)
    except RuntimeError as e:
        if getattr(e, 'args', '') == (1, 'Operation not permitted'):
            print('Error: Use of CLONE_NEWNS and CLONE_NEWUTS with unshare(2) requires the '
=======
        # CLONE_NEWNS provides the child with a new mount namespace (requires ADMIN capability)
    except RuntimeError as e:
        if getattr(e, 'args', '') == (1, 'Operation not permitted'):
            print('Error: Use of CLONE_NEWNS with unshare(2) requires the '
>>>>>>> b157b0c0
                  'CAP_SYS_ADMIN capability (i.e. you probably want to retry '
                  'this with sudo)')
        raise e
    # MS_PRIVATE makes the mount private
    # MS_REC creates a recursive bind mount

    # NOTE: MS_REC is added along with MS_PRIVATE to change the propagation type of all of the mounts in a subtree
    linux.mount(None, '/', None, linux.MS_PRIVATE | linux.MS_REC, None)

    new_root = create_container_root(
        image_name, image_dir, container_id, container_dir)
        
    
    print('Created a new root fs for our container: {}'.format(new_root))

<<<<<<< HEAD
    _create_mounts(new_root)

    old_root = os.path.join(new_root, 'old_root')
    os.makedirs(old_root)

    linux.pivot_root(new_root, old_root)
=======
    # In order to actually access the configurations of the container being created, we require these 3 pseudo-filesystems
    # proc: information about the real runtime system configurations
    linux.mount('proc', os.path.join(new_root, 'proc'), 'proc', 0, '')
    # sys: information about various kernel subsystems, hardware devices, and associated device drivers
    linux.mount('sysfs', os.path.join(new_root, 'sys'), 'sysfs', 0, '')
    # tmp: a temporary file storage; acts similar to RAM
    # NOSUID: prevents the 'suid' bit on executables from taking effect, and thus essentially allows anyone other than
    # the executables owner to also run the executable;
    # STRICTATIME: updates the access time of the files every time they are accessed
    linux.mount('tmpfs', os.path.join(new_root, 'dev'), 'tmpfs',
                linux.MS_NOSUID | linux.MS_STRICTATIME, 'mode=755')

    # devpts: to enable terminal within the container to allow interactions with the container
    devpts_path = os.path.join(new_root, 'dev', 'pts')
    if not os.path.exists(devpts_path):
        os.makedirs(devpts_path)
        linux.mount('devpts', devpts_path, 'devpts', 0, '')

    makedev(os.path.join(new_root, 'dev'))
>>>>>>> b157b0c0

    # Changes directory to be within the new root
    os.chdir('/')
    # umount old root
    linux.umount2('/old_root', linux.MNT_DETACH)
    # rmdir the old_root dir
    os.rmdir('/old_root')

    os.execvp(command[0], command)


@cli.command(context_settings=dict(ignore_unknown_options=True,))
@click.option('--image-name', '-i', help='Image name', default='ubuntu-export')
@click.option('--image-dir', help='Images directory',
              default='.')
@click.option('--container-dir', help='Containers directory',
              default='./build/containers')
@click.argument('Command', required=True, nargs=-1)
def run(image_name, image_dir, container_dir, command):
    """
    Run function that is called via the 'run' arugment in the command-line command

    :param image_name: Physical file name of Image
    :param image_dir: Directory path of image 
    :param container_dir: Directory path of container to be made
    :param command: Command passed while running the file

    """
    container_id = str(uuid.uuid4())
    pid = os.fork()
    # if it is the parent process, call the contain function
    if pid == 0:
        # This is the child, we'll try to do some containment here
        try:
            contain(command, image_name, image_dir, container_id,
                    container_dir)
        except Exception:
            traceback.print_exc()
            # something went wrong in contain()
            os._exit(1)

    # This is the parent, pid contains the PID of the forked process
    # wait for the forked child, fetch the exit status
    _, status = os.waitpid(pid, 0)
    print('{} exited with status {}'.format(pid, status))


if __name__ == '__main__':
    if not os.path.exists('./build/containers'):
        os.makedirs('./build/containers')

    cli()<|MERGE_RESOLUTION|>--- conflicted
+++ resolved
@@ -126,7 +126,6 @@
             cow_workdir=container_cow_workdir))
 
     return container_rootfs 
-
 
 
 @click.group()
@@ -149,7 +148,6 @@
                  0o666 | dev_type, os.makedev(major, minor))
 
 
-<<<<<<< HEAD
 def _create_mounts(new_root):
     # In order to actually access the configurations of the container being created, we require these 3 pseudo-filesystems
     # proc: information about the real runtime system configurations
@@ -172,8 +170,6 @@
     makedev(os.path.join(new_root, 'dev'))
 
 
-=======
->>>>>>> b157b0c0
 def contain(command, image_name, image_dir, container_id, container_dir):
     """
     Contain function that is used to actually create the contained space.
@@ -188,7 +184,6 @@
     try:
         # create a new mount namespace
         linux.unshare(linux.CLONE_NEWNS)
-<<<<<<< HEAD
         linux.unshare(linux.CLONE_NEWUTS)  # switch to a new UTS namespace
         linux.sethostname(container_id)  # change hostname to container_id
 
@@ -196,12 +191,6 @@
     except RuntimeError as e:
         if getattr(e, 'args', '') == (1, 'Operation not permitted'):
             print('Error: Use of CLONE_NEWNS and CLONE_NEWUTS with unshare(2) requires the '
-=======
-        # CLONE_NEWNS provides the child with a new mount namespace (requires ADMIN capability)
-    except RuntimeError as e:
-        if getattr(e, 'args', '') == (1, 'Operation not permitted'):
-            print('Error: Use of CLONE_NEWNS with unshare(2) requires the '
->>>>>>> b157b0c0
                   'CAP_SYS_ADMIN capability (i.e. you probably want to retry '
                   'this with sudo)')
         raise e
@@ -217,34 +206,12 @@
     
     print('Created a new root fs for our container: {}'.format(new_root))
 
-<<<<<<< HEAD
     _create_mounts(new_root)
 
     old_root = os.path.join(new_root, 'old_root')
     os.makedirs(old_root)
 
     linux.pivot_root(new_root, old_root)
-=======
-    # In order to actually access the configurations of the container being created, we require these 3 pseudo-filesystems
-    # proc: information about the real runtime system configurations
-    linux.mount('proc', os.path.join(new_root, 'proc'), 'proc', 0, '')
-    # sys: information about various kernel subsystems, hardware devices, and associated device drivers
-    linux.mount('sysfs', os.path.join(new_root, 'sys'), 'sysfs', 0, '')
-    # tmp: a temporary file storage; acts similar to RAM
-    # NOSUID: prevents the 'suid' bit on executables from taking effect, and thus essentially allows anyone other than
-    # the executables owner to also run the executable;
-    # STRICTATIME: updates the access time of the files every time they are accessed
-    linux.mount('tmpfs', os.path.join(new_root, 'dev'), 'tmpfs',
-                linux.MS_NOSUID | linux.MS_STRICTATIME, 'mode=755')
-
-    # devpts: to enable terminal within the container to allow interactions with the container
-    devpts_path = os.path.join(new_root, 'dev', 'pts')
-    if not os.path.exists(devpts_path):
-        os.makedirs(devpts_path)
-        linux.mount('devpts', devpts_path, 'devpts', 0, '')
-
-    makedev(os.path.join(new_root, 'dev'))
->>>>>>> b157b0c0
 
     # Changes directory to be within the new root
     os.chdir('/')
